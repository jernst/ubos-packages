--- conflicted
+++ resolved
@@ -24,12 +24,8 @@
             "name" : "AWS secret key",
             "type"     : "password",
             "required" : true,
-<<<<<<< HEAD
-            "private"  : true
-=======
             "private"  : true,
             "regex"    : "^[A-Za-z0-9/\\+]{40,}$"
->>>>>>> 73a814c0
         },
         "ses_mail_server" : {
             "name" : "Hostname of the SES mail server",
