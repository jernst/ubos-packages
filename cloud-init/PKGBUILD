--- conflicted
+++ resolved
@@ -7,11 +7,7 @@
 maintainer="http://indiecomputing.com/"
 pkgname=cloud-init
 pkgver=0.7.6
-<<<<<<< HEAD
-pkgrel=9
-=======
 pkgrel=10
->>>>>>> 73a814c0
 pkgdesc="Provides configuration and customization for cloud instances"
 arch=(any)
 license=("GPL3")
@@ -61,4 +57,4 @@
 
   # Use a cloud.cfg crafted for UBOS
   cp "${startdir}/ubos.cloud.cfg" "${pkgdir}/etc/cloud/cloud.cfg"
-}
+}